--- conflicted
+++ resolved
@@ -390,14 +390,9 @@
 	if (fd < 0)
 		return SOCK_PROTO_UNKNOWN;
 
-<<<<<<< HEAD
-	sprintf(path, "/proc/%u/fd/%u", tcp->pid, fd);
+	xsprintf(path, "/proc/%u/fd/%u", tcp->pid, fd);
 	r = tracee_getxattr(tcp, path, "system.sockprotoname", buf,
-			    bufsize - 1);
-=======
-	xsprintf(path, "/proc/%u/fd/%u", tcp->pid, fd);
-	r = getxattr(path, "system.sockprotoname", buf, bufsize - 1);
->>>>>>> 150655ca
+			     bufsize - 1);
 	if (r <= 0)
 		return SOCK_PROTO_UNKNOWN;
 	else {
