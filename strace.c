--- conflicted
+++ resolved
@@ -1767,17 +1767,13 @@
 # error Bug in DEFAULT_QUAL_FLAGS
 #endif
 	qualify("signal=all");
-<<<<<<< HEAD
-	while ((c = getopt(argc, argv, "+"
+
+	static const char optstring[] = "+"
+#ifdef ENABLE_STACKTRACE
+	    "k"
+#endif
 #ifdef ENABLE_GDBSERVER
 	    "G:"
-#endif
-=======
-
-	static const char optstring[] = "+"
->>>>>>> a41d025f
-#ifdef ENABLE_STACKTRACE
-	    "k"
 #endif
 	    "a:Ab:cCdDe:E:fFhiI:o:O:p:P:qrs:S:tTu:vVwxX:yzZ";
 
@@ -2577,13 +2573,9 @@
 	if (interrupted)
 		return NULL;
 
-<<<<<<< HEAD
-        struct tcb *tcp= NULL;
-=======
 	invalidate_umove_cache();
 
 	struct tcb *tcp = NULL;
->>>>>>> a41d025f
 	struct list_item *elem;
 
 	static EMPTY_LIST(pending_tcps);
@@ -2935,10 +2927,7 @@
 static bool
 dispatch_event(const struct tcb_wait_data *wd)
 {
-<<<<<<< HEAD
-=======
 	unsigned int restart_op;
->>>>>>> a41d025f
 	unsigned int restart_sig = 0;
 	enum trace_event te = wd ? wd->te : TE_BREAK;
 	/*
