--- conflicted
+++ resolved
@@ -1,5 +1,5 @@
 /*
- * Copyright (c) 1991, 1992 Paul Kranenburg <pk@cs.few.eur.nl>
+ * Copyright (c) 1991, 1992, 2019 Paul Kranenburg <pk@cs.few.eur.nl>
  * Copyright (c) 1993 Branko Lankester <branko@hacktic.nl>
  * Copyright (c) 1993, 1994, 1995, 1996 Rick Sladkey <jrs@world.std.com>
  * Copyright (c) 1996-1999 Wichert Akkerman <wichert@cistron.nl>
@@ -52,11 +52,8 @@
 #endif
 #include <asm/unistd.h>
 
-<<<<<<< HEAD
 #include "aux_children.h"
-=======
 #include "kill_save_errno.h"
->>>>>>> c40270dd
 #include "largefile_wrappers.h"
 #include "mmap_cache.h"
 #include "number_set.h"
@@ -172,6 +169,7 @@
 	enum trace_event te; /**< Event passed to dispatch_event() */
 	int status;          /**< status, returned by wait4() */
 	siginfo_t si;        /**< siginfo, returned by PTRACE_GETSIGINFO */
+	unsigned int restart_op;
 };
 
 static struct tcb **tcbtab;
@@ -469,6 +467,8 @@
 	return fp;
 }
 
+static int popen_pid;
+
 #ifndef _PATH_BSHELL
 # define _PATH_BSHELL "/bin/sh"
 #endif
@@ -2376,24 +2376,8 @@
 	line_ended();
 }
 
-<<<<<<< HEAD
-struct ptrace_trace_loop_data {
-	siginfo_t si;
-	unsigned int restart_op;
-};
-
-void *
-ptrace_alloc_trace_loop_storage(void)
-{
-	return xmalloc(sizeof(struct ptrace_trace_loop_data));
-}
-
-enum trace_event
-ptrace_next_event(int *pstatus, void *data)
-=======
-static const struct tcb_wait_data *
-next_event(void)
->>>>>>> c40270dd
+const struct tcb_wait_data *
+ptrace_next_event(void)
 {
 	static struct tcb_wait_data wait_data;
 
@@ -2403,10 +2387,7 @@
 	struct tcb_wait_data *wd = &wait_data;
 	struct rusage ru;
 
-	struct ptrace_trace_loop_data *trace_loop_data = data;
-	siginfo_t *si = &trace_loop_data->si;
-
-	trace_loop_data->restart_op = PTRACE_SYSCALL;
+	wd->restart_op = PTRACE_SYSCALL;
 
 	if (interrupted)
 		return NULL;
@@ -2422,7 +2403,7 @@
 	 *  19923 +++ exited with 1 +++
 	 * Exiting only when wait() returns ECHILD works better.
 	 */
-	if (have_aux_children()) {
+	if (popen_pid != 0) {
 		/* However, if -o|logger is in use, we can't do that.
 		 * Can work around that by double-forking the logger,
 		 * but that loses the ability to wait for its completion
@@ -2486,21 +2467,11 @@
 
 	wd->status = status;
 
-<<<<<<< HEAD
-	switch (aux_children_signal(pid, status)) {
-	case ACS_CONTINUE:
-		return TE_NEXT;
-	case ACS_TERMINATE:
-		return TE_BREAK;
-	default:
-		break;
-=======
 	if (pid == popen_pid) {
 		if (!WIFSTOPPED(status))
 			popen_pid = 0;
 		wd->te = TE_NEXT;
 		return wd;
->>>>>>> c40270dd
 	}
 
 	if (debug_flag)
@@ -2637,15 +2608,15 @@
 void *
 ptrace_get_siginfo(void *data)
 {
-	struct ptrace_trace_loop_data *trace_loop_data = data;
-
-	return &trace_loop_data->si;
+	struct tcb_wait_data *wd = data;
+
+	return &wd->si;
 }
 
 void
 ptrace_handle_group_stop(unsigned int *restart_sig, void *data)
 {
-	struct ptrace_trace_loop_data *trace_loop_data = data;
+	struct tcb_wait_data *wd = data;
 
 	if (!use_seize)
 		return;
@@ -2656,7 +2627,7 @@
 	 * process (that is, process really stops. It used to
 	 * continue to run).
 	 */
-	trace_loop_data->restart_op = PTRACE_LISTEN;
+	wd->restart_op = PTRACE_LISTEN;
 	*restart_sig = 0;
 }
 
@@ -2687,8 +2658,8 @@
 ptrace_restart_process(struct tcb *current_tcp, unsigned int restart_sig,
 		       void *data)
 {
-	struct ptrace_trace_loop_data *trace_loop_data = data;
-	unsigned int restart_op = trace_loop_data->restart_op;
+	struct tcb_wait_data *wd = data;
+	unsigned int restart_op = wd->restart_op;
 
 	if (ptrace_restart(restart_op, current_tcp, restart_sig) < 0) {
 		/* Note: ptrace_restart emitted error message */
@@ -2700,18 +2671,14 @@
 
 /* Returns true iff the main trace loop has to continue. */
 static bool
-<<<<<<< HEAD
-dispatch_event(enum trace_event ret, int *pstatus, void *data)
-=======
 dispatch_event(const struct tcb_wait_data *wd)
->>>>>>> c40270dd
 {
 	unsigned int restart_sig = 0;
 	enum trace_event te = wd ? wd->te : TE_BREAK;
 	/*
 	 * Copy wd->status to a non-const variable to workaround glibc bugs
 	 * around union wait fixed by glibc commit glibc-2.24~391
-	 */
+,	 */
 	int status = wd ? wd->status : 0;
 
 	switch (te) {
@@ -2741,19 +2708,10 @@
 		}
 		break;
 
-<<<<<<< HEAD
-	case TE_SIGNAL_DELIVERY_STOP: {
-		siginfo_t *si = (siginfo_t *) get_siginfo(data);
-
-		restart_sig = WSTOPSIG(*pstatus);
-		print_stopped(current_tcp, si, restart_sig);
-=======
 	case TE_SIGNAL_DELIVERY_STOP:
 		restart_sig = WSTOPSIG(status);
 		print_stopped(current_tcp, &wd->si, restart_sig);
->>>>>>> c40270dd
 		break;
-	}
 
 	case TE_SIGNALLED:
 		print_signalled(current_tcp, current_tcp->pid, status);
@@ -2763,8 +2721,7 @@
 	case TE_GROUP_STOP:
 		restart_sig = WSTOPSIG(status);
 		print_stopped(current_tcp, NULL, restart_sig);
-
-		handle_group_stop(&restart_sig, data);
+		handle_group_stop(&restart_sig, (void*)wd);
 		break;
 
 	case TE_EXITED:
@@ -2773,12 +2730,10 @@
 		return true;
 
 	case TE_STOP_BEFORE_EXECVE:
-<<<<<<< HEAD
-		handle_exec(&current_tcp, data);
-=======
+	        handle_exec(&current_tcp, (void*)wd);
+		/* TODO move to handle_exec? */
 		/* The syscall succeeded, clear the flag.  */
 		current_tcp->flags &= ~TCB_CHECK_EXEC_SYSCALL;
->>>>>>> c40270dd
 		/*
 		 * Check that we are inside syscall now (next event after
 		 * PTRACE_EVENT_EXEC should be for syscall exiting).  If it is
@@ -2846,7 +2801,8 @@
 	if (syscall_delayed(current_tcp))
 		return true;
 
-	if (!restart_process(current_tcp, restart_sig, data)) {
+	if (!restart_process(current_tcp, restart_sig, (void*)wd)) {
+		/* Note: ptrace_restart emitted error message */
 		exit_code = 1;
 		return false;
 	}
@@ -2977,14 +2933,7 @@
 
 	exit_code = !nprocs;
 
-<<<<<<< HEAD
-	int status;
-	void *data = alloc_trace_loop_storage();
-
-	while (dispatch_event(next_event(&status, data), &status, data))
-=======
 	while (dispatch_event(next_event()))
->>>>>>> c40270dd
 		;
 	terminate();
 }