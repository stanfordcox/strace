--- conflicted
+++ resolved
@@ -476,15 +476,10 @@
 
 static long get_regs(struct tcb *);
 static int get_syscall_args(struct tcb *);
-<<<<<<< HEAD
 static int arch_get_scno(struct tcb *tcp);
-=======
 static int get_syscall_result(struct tcb *);
 static void get_error(struct tcb *, bool);
-static void set_error(struct tcb *, unsigned long);
-static void set_success(struct tcb *, kernel_long_t);
 static int arch_get_scno(struct tcb *);
->>>>>>> c40270dd
 static int arch_set_scno(struct tcb *, kernel_ulong_t);
 static int arch_get_syscall_args(struct tcb *);
 static void arch_get_error(struct tcb *, bool);
@@ -574,46 +569,10 @@
 		return 1;
 	}
 
-<<<<<<< HEAD
-	bool update_tcb = false;
-
-	if (opts->data.flags & INJECT_F_RETVAL) {
-		kernel_long_t inject_rval =
-			retval_get(opts->data.rval_idx);
-		kernel_long_t u_rval = tcp->u_rval;
-
-		tcp->u_rval = inject_rval;
-		if (arch_set_success(tcp)) {
-			tcp->u_rval = u_rval;
-		} else {
-			update_tcb = true;
-			tcp->u_error = 0;
-		}
-	} else {
-		unsigned long new_error = retval_get(opts->data.rval_idx);
-
-		if (new_error != tcp->u_error && new_error <= MAX_ERRNO_VALUE) {
-			unsigned long u_error = tcp->u_error;
-
-			tcp->u_error = new_error;
-			if (set_error(tcp)) {
-				tcp->u_error = u_error;
-			} else {
-				update_tcb = true;
-			}
-		}
-	}
-
-	if (update_tcb) {
-		tcp->u_error = 0;
-		get_error(tcp, !(tcp->s_ent->sys_flags & SYSCALL_NEVER_FAILS));
-	}
-=======
 	if (opts->data.flags & INJECT_F_RETVAL)
 		set_success(tcp, retval_get(opts->data.rval_idx));
 	else
 		set_error(tcp, retval_get(opts->data.rval_idx));
->>>>>>> c40270dd
 
 	return 0;
 }
@@ -1214,14 +1173,12 @@
 	free(ptr);
 }
 
-<<<<<<< HEAD
 int
 ptrace_get_scno (struct tcb *tcp)
 {
 	return arch_get_scno(tcp);
 }
 
-=======
 bool
 get_instruction_pointer(struct tcb *tcp, kernel_ulong_t *ip)
 {
@@ -1255,7 +1212,6 @@
 	return false;
 #endif
 }
->>>>>>> c40270dd
 
 /*
  * Returns:
@@ -1310,34 +1266,19 @@
 	return 1;
 }
 
-<<<<<<< HEAD
 int
 ptrace_set_scno(struct tcb *tcp, kernel_ulong_t scno)
 {
 	return arch_set_scno(tcp, scno);
 }
 
-int
-ptrace_set_error(struct tcb *tcp)
-{
-	return arch_set_error(tcp);
-}
-
-int
-ptrace_set_success(struct tcb *tcp)
-{
-	return arch_set_success(tcp);
-}
-
-
-=======
+
 static int
 get_syscall_args(struct tcb *tcp)
 {
 	return arch_get_syscall_args(tcp);
 }
 
->>>>>>> c40270dd
 #ifdef ptrace_getregset_or_getregs
 # define get_syscall_result_regs get_regs
 #else
@@ -1369,8 +1310,8 @@
 	arch_get_error(tcp, check_errno);
 }
 
-static void
-set_error(struct tcb *tcp, unsigned long new_error)
+void
+ptrace_set_error(struct tcb *tcp, unsigned long new_error)
 {
 	const unsigned long old_error = tcp->u_error;
 
@@ -1386,8 +1327,8 @@
 	}
 }
 
-static void
-set_success(struct tcb *tcp, kernel_long_t new_rval)
+void
+ptrace_set_success(struct tcb *tcp, kernel_long_t new_rval)
 {
 	const kernel_long_t old_rval = tcp->u_rval;
 
