/*
 * Copyright (c) 2011 Comtrol Corp.
 * Copyright (c) 2011-2018 The strace developers.
 * All rights reserved.
 *
 * Redistribution and use in source and binary forms, with or without
 * modification, are permitted provided that the following conditions
 * are met:
 * 1. Redistributions of source code must retain the above copyright
 *    notice, this list of conditions and the following disclaimer.
 * 2. Redistributions in binary form must reproduce the above copyright
 *    notice, this list of conditions and the following disclaimer in the
 *    documentation and/or other materials provided with the distribution.
 * 3. The name of the author may not be used to endorse or promote products
 *    derived from this software without specific prior written permission.
 *
 * THIS SOFTWARE IS PROVIDED BY THE AUTHOR ``AS IS'' AND ANY EXPRESS OR
 * IMPLIED WARRANTIES, INCLUDING, BUT NOT LIMITED TO, THE IMPLIED WARRANTIES
 * OF MERCHANTABILITY AND FITNESS FOR A PARTICULAR PURPOSE ARE DISCLAIMED.
 * IN NO EVENT SHALL THE AUTHOR BE LIABLE FOR ANY DIRECT, INDIRECT,
 * INCIDENTAL, SPECIAL, EXEMPLARY, OR CONSEQUENTIAL DAMAGES (INCLUDING, BUT
 * NOT LIMITED TO, PROCUREMENT OF SUBSTITUTE GOODS OR SERVICES; LOSS OF USE,
 * DATA, OR PROFITS; OR BUSINESS INTERRUPTION) HOWEVER CAUSED AND ON ANY
 * THEORY OF LIABILITY, WHETHER IN CONTRACT, STRICT LIABILITY, OR TORT
 * (INCLUDING NEGLIGENCE OR OTHERWISE) ARISING IN ANY WAY OUT OF THE USE OF
 * THIS SOFTWARE, EVEN IF ADVISED OF THE POSSIBILITY OF SUCH DAMAGE.
 *
 */

#include "defs.h"
#include <limits.h>
#include <poll.h>

#include "syscall.h"
#include "xstring.h"

struct path_set global_path_set;

/*
 * Return true if specified path matches one that we're tracing.
 */
static bool
pathmatch(const char *path, struct path_set *set)
{
	unsigned i;

	for (i = 0; i < set->num_selected; ++i) {
		if (strcmp(path, set->paths_selected[i]) == 0)
			return true;
	}
	return false;
}

/*
 * Return true if specified path (in user-space) matches.
 */
static bool
upathmatch(struct tcb *const tcp, const kernel_ulong_t upath,
	   struct path_set *set)
{
	char path[PATH_MAX + 1];

	return umovestr(tcp, upath, sizeof(path), path) > 0 &&
		pathmatch(path, set);
}

/*
 * Return true if specified fd maps to a path we're tracing.
 */
static bool
fdmatch(struct tcb *tcp, int fd, struct path_set *set)
{
	char path[PATH_MAX + 1];
	int n = getfdpath(tcp, fd, path, sizeof(path));

	return n >= 0 && pathmatch(path, set);
}

/*
 * Add a path to the set we're tracing.
 * Specifying NULL will delete all paths.
 */
static void
storepath(const char *path, struct path_set *set)
{
	if (pathmatch(path, set))
		return; /* already in table */

	if (set->num_selected >= set->size)
		set->paths_selected =
			xgrowarray(set->paths_selected, &set->size,
				   sizeof(set->paths_selected[0]));

	set->paths_selected[set->num_selected++] = path;
}

/*
 * Get path associated with fd.
 */
int
getfdpath(struct tcb *tcp, int fd, char *buf, unsigned bufsize)
{
	char linkpath[sizeof("/proc/%u/fd/%u") + 2 * sizeof(int)*3];
	ssize_t n;

	if (fd < 0)
		return -1;

<<<<<<< HEAD
	sprintf(linkpath, "/proc/%u/fd/%u", tcp->pid, fd);
	n = tracee_readlink(tcp, linkpath, buf, bufsize - 1);
=======
	xsprintf(linkpath, "/proc/%u/fd/%u", tcp->pid, fd);
	n = readlink(linkpath, buf, bufsize - 1);
>>>>>>> 150655ca
	/*
	 * NB: if buf is too small, readlink doesn't fail,
	 * it returns truncated result (IOW: n == bufsize - 1).
	 */
	if (n >= 0)
		buf[n] = '\0';
	return n;
}

/*
 * Add a path to the set we're tracing.  Also add the canonicalized
 * version of the path.  Specifying NULL will delete all paths.
 */
void
pathtrace_select_set(struct tcb *tcp, const char *path, struct path_set *set)
{
	char *rpath;

	storepath(path, set);

	rpath = tracee_realpath(tcp, path, NULL);

	if (rpath == NULL)
		return;

	/* if realpath and specified path are same, we're done */
	if (strcmp(path, rpath) == 0) {
		free(rpath);
		return;
	}

	error_msg("Requested path '%s' resolved into '%s'", path, rpath);
	storepath(rpath, set);
}

static bool
match_xselect_args(struct tcb *tcp, const kernel_ulong_t *args,
		   struct path_set *set)
{
	/* Kernel truncates arg[0] to int, we do the same. */
	int nfds = (int) args[0];
	/* Kernel rejects negative nfds, so we don't parse it either. */
	if (nfds <= 0)
		return false;
	/* Beware of select(2^31-1, NULL, NULL, NULL) and similar... */
	if (nfds > 1024*1024)
		nfds = 1024*1024;
	unsigned int fdsize = (((nfds + 7) / 8) + current_wordsize-1) & -current_wordsize;
	fd_set *fds = xmalloc(fdsize);

	for (unsigned int i = 1; i <= 3; ++i) {
		if (args[i] == 0)
			continue;
		if (umoven(tcp, args[i], fdsize, fds) < 0)
			continue;
		for (int j = 0;; ++j) {
			j = next_set_bit(fds, j, nfds);
			if (j < 0)
				break;
			if (fdmatch(tcp, j, set)) {
				free(fds);
				return true;
			}
		}
	}

	free(fds);
	return false;
}

/*
 * Return true if syscall accesses a selected path
 * (or if no paths have been specified for tracing).
 */
bool
pathtrace_match_set(struct tcb *tcp, struct path_set *set)
{
	const struct_sysent *s;

	s = tcp->s_ent;

	if (!(s->sys_flags & (TRACE_FILE | TRACE_DESC | TRACE_NETWORK)))
		return false;

	/*
	 * Check for special cases where we need to do something
	 * other than test arg[0].
	 */

	switch (s->sen) {
	case SEN_dup2:
	case SEN_dup3:
	case SEN_kexec_file_load:
	case SEN_sendfile:
	case SEN_sendfile64:
	case SEN_tee:
		/* fd, fd */
		return fdmatch(tcp, tcp->u_arg[0], set) ||
			fdmatch(tcp, tcp->u_arg[1], set);

	case SEN_execveat:
	case SEN_faccessat:
	case SEN_fchmodat:
	case SEN_fchownat:
	case SEN_fstatat64:
	case SEN_futimesat:
	case SEN_inotify_add_watch:
	case SEN_mkdirat:
	case SEN_mknodat:
	case SEN_name_to_handle_at:
	case SEN_newfstatat:
	case SEN_openat:
	case SEN_readlinkat:
	case SEN_statx:
	case SEN_unlinkat:
	case SEN_utimensat:
		/* fd, path */
		return fdmatch(tcp, tcp->u_arg[0], set) ||
			upathmatch(tcp, tcp->u_arg[1], set);

	case SEN_link:
	case SEN_mount:
	case SEN_pivotroot:
		/* path, path */
		return upathmatch(tcp, tcp->u_arg[0], set) ||
			upathmatch(tcp, tcp->u_arg[1], set);

	case SEN_quotactl:
	case SEN_symlink:
		/* x, path */
		return upathmatch(tcp, tcp->u_arg[1], set);

	case SEN_linkat:
	case SEN_renameat2:
	case SEN_renameat:
		/* fd, path, fd, path */
		return fdmatch(tcp, tcp->u_arg[0], set) ||
			fdmatch(tcp, tcp->u_arg[2], set) ||
			upathmatch(tcp, tcp->u_arg[1], set) ||
			upathmatch(tcp, tcp->u_arg[3], set);

#if HAVE_ARCH_OLD_MMAP
	case SEN_old_mmap:
# if HAVE_ARCH_OLD_MMAP_PGOFF
	case SEN_old_mmap_pgoff:
# endif
	{
		kernel_ulong_t *args =
			fetch_indirect_syscall_args(tcp, tcp->u_arg[0], 6);

		return args && fdmatch(tcp, args[4], set);
	}
#endif /* HAVE_ARCH_OLD_MMAP */

	case SEN_mmap:
	case SEN_mmap_4koff:
	case SEN_mmap_pgoff:
	case SEN_ARCH_mmap:
		/* x, x, x, x, fd */
		return fdmatch(tcp, tcp->u_arg[4], set);

	case SEN_symlinkat:
		/* x, fd, path */
		return fdmatch(tcp, tcp->u_arg[1], set) ||
			upathmatch(tcp, tcp->u_arg[2], set);

	case SEN_copy_file_range:
	case SEN_splice:
		/* fd, x, fd, x, x, x */
		return fdmatch(tcp, tcp->u_arg[0], set) ||
			fdmatch(tcp, tcp->u_arg[2], set);

	case SEN_epoll_ctl:
		/* x, x, fd, x */
		return fdmatch(tcp, tcp->u_arg[2], set);


	case SEN_fanotify_mark:
	{
		/* x, x, mask (64 bit), fd, path */
		unsigned long long mask = 0;
		int argn = getllval(tcp, &mask, 2);
		return fdmatch(tcp, tcp->u_arg[argn], set) ||
			upathmatch(tcp, tcp->u_arg[argn + 1], set);
	}
#if HAVE_ARCH_OLD_SELECT
	case SEN_oldselect:
	{
		kernel_ulong_t *args =
			fetch_indirect_syscall_args(tcp, tcp->u_arg[0], 5);

		return args && match_xselect_args(tcp, args, set);
	}
#endif
	case SEN_pselect6:
	case SEN_select:
		return match_xselect_args(tcp, tcp->u_arg, set);
	case SEN_poll:
	case SEN_ppoll:
	{
		struct pollfd fds;
		unsigned nfds;
		kernel_ulong_t start, cur, end;

		start = tcp->u_arg[0];
		nfds = tcp->u_arg[1];

		if (nfds > 1024 * 1024)
			nfds = 1024 * 1024;
		end = start + sizeof(fds) * nfds;

		if (nfds == 0 || end < start)
			return false;

		for (cur = start; cur < end; cur += sizeof(fds)) {
			if (umove(tcp, cur, &fds))
				break;
			if (fdmatch(tcp, fds.fd, set))
				return true;
		}

		return false;
	}

	case SEN_accept4:
	case SEN_accept:
	case SEN_bpf:
	case SEN_epoll_create:
	case SEN_epoll_create1:
	case SEN_eventfd2:
	case SEN_eventfd:
	case SEN_fanotify_init:
	case SEN_inotify_init:
	case SEN_inotify_init1:
	case SEN_memfd_create:
	case SEN_mq_getsetattr:
	case SEN_mq_notify:
	case SEN_mq_open:
	case SEN_mq_timedreceive:
	case SEN_mq_timedsend:
	case SEN_perf_event_open:
	case SEN_pipe:
	case SEN_pipe2:
	case SEN_printargs:
	case SEN_signalfd4:
	case SEN_signalfd:
	case SEN_socket:
	case SEN_socketpair:
	case SEN_timerfd_create:
	case SEN_timerfd_gettime:
	case SEN_timerfd_settime:
	case SEN_userfaultfd:
		/*
		 * These have TRACE_FILE or TRACE_DESCRIPTOR or TRACE_NETWORK set,
		 * but they don't have any file descriptor or path args to test.
		 */
		return false;
	}

	/*
	 * Our fallback position for calls that haven't already
	 * been handled is to just check arg[0].
	 */

	if (s->sys_flags & TRACE_FILE)
		return upathmatch(tcp, tcp->u_arg[0], set);

	if (s->sys_flags & (TRACE_DESC | TRACE_NETWORK))
		return fdmatch(tcp, tcp->u_arg[0], set);

	return false;
}<|MERGE_RESOLUTION|>--- conflicted
+++ resolved
@@ -106,13 +106,8 @@
 	if (fd < 0)
 		return -1;
 
-<<<<<<< HEAD
-	sprintf(linkpath, "/proc/%u/fd/%u", tcp->pid, fd);
+	xsprintf(linkpath, "/proc/%u/fd/%u", tcp->pid, fd);
 	n = tracee_readlink(tcp, linkpath, buf, bufsize - 1);
-=======
-	xsprintf(linkpath, "/proc/%u/fd/%u", tcp->pid, fd);
-	n = readlink(linkpath, buf, bufsize - 1);
->>>>>>> 150655ca
 	/*
 	 * NB: if buf is too small, readlink doesn't fail,
 	 * it returns truncated result (IOW: n == bufsize - 1).
