--- conflicted
+++ resolved
@@ -268,11 +268,7 @@
 #define TCB_TAMPERED	0x40	/* A syscall has been tampered with */
 #define TCB_HIDE_LOG	0x80	/* We should hide everything (until execve) */
 #define TCB_SKIP_DETACH_ON_FIRST_EXEC	0x100	/* -b execve should skip detach on first execve */
-<<<<<<< HEAD
-#define TCB_GRABBED	0x200 /* We grab the process and can catch it
-			       * in the middle of a syscall */
 #define TCB_GDB_CONT_PID_TID 0x400 /* Use vCont;c:pPID.TID for for gdb backend */
-=======
 #define TCB_GRABBED	0x200	/* We grab the process and can catch it
 				 * in the middle of a syscall */
 #define TCB_RECOVERING	0x400	/* We try to recover after detecting incorrect
@@ -282,7 +278,6 @@
 #define TCB_DELAYED	0x1000	/* Current syscall has been delayed */
 #define TCB_TAMPERED_NO_FAIL 0x2000	/* We tamper tcb with syscall
 					   that should not fail. */
->>>>>>> 150655ca
 
 /* qualifier flags */
 #define QUAL_TRACE	0x001	/* this system call should be traced */
@@ -445,18 +440,14 @@
 extern int syscall_exiting_trace(struct tcb *, struct timespec *, int);
 extern void syscall_exiting_finish(struct tcb *);
 
-<<<<<<< HEAD
 extern int trace_syscall(struct tcb *, unsigned int *);
 extern void update_personality(struct tcb *tcp, unsigned int personality);
-extern void count_syscall(struct tcb *, const struct timeval *);
 extern void call_summary(FILE *);
 
-=======
 extern void count_syscall(struct tcb *, const struct timespec *);
 extern void call_summary(FILE *);
 
-extern void clear_regs(struct tcb *tcp);
->>>>>>> 150655ca
+// extern void clear_regs(struct tcb *tcp);
 extern int get_scno(struct tcb *);
 extern kernel_ulong_t get_rt_sigframe_addr(struct tcb *);
 
@@ -509,14 +500,11 @@
 	return set_tcb_priv_data(tcp, (void *) val, 0);
 }
 
-<<<<<<< HEAD
-=======
 /**
  * @return 0 on success, -1 on error.
  */
-extern int
-umoven(struct tcb *, kernel_ulong_t addr, unsigned int len, void *laddr);
->>>>>>> 150655ca
+// extern int
+// umoven(struct tcb *, kernel_ulong_t addr, unsigned int len, void *laddr);
 #define umove(pid, addr, objp)	\
 	umoven((pid), (addr), sizeof(*(objp)), (void *) (objp))
 
@@ -577,7 +565,7 @@
 	umoven_or_printaddr64_ignore_syserror((pid), (addr), sizeof(*(objp)), \
 					      (void *) (objp))
 
-<<<<<<< HEAD
+#if 0
 extern bool
 print_array(struct tcb *,
 	    kernel_ulong_t start_addr,
@@ -593,11 +581,8 @@
 				     size_t elem_size,
 				     void *opaque_data),
 	    void *opaque_data);
-
-#if defined ALPHA || defined IA64 || defined MIPS \
- || defined SH || defined SPARC || defined SPARC64
-# define HAVE_GETRVAL2
-=======
+#endif
+
 static inline int
 umoven_or_printaddr_ignore_syserror(struct tcb *tcp, const kernel_ulong_t addr,
 				    unsigned int len, void *laddr)
@@ -611,31 +596,24 @@
 /**
  * @return strlen + 1 on success, 0 on success and no NUL seen, -1 on error.
  */
-extern int
-umovestr(struct tcb *, kernel_ulong_t addr, unsigned int len, char *laddr);
-
-extern int upeek(struct tcb *tcp, unsigned long, kernel_ulong_t *);
-extern int upoke(struct tcb *tcp, unsigned long, kernel_ulong_t);
+// extern int
+// umovestr(struct tcb *, kernel_ulong_t addr, unsigned int len, char *laddr);
+
+// extern int upeek(struct tcb *tcp, unsigned long, kernel_ulong_t *);
+// extern int upoke(struct tcb *tcp, unsigned long, kernel_ulong_t);
 
 #if HAVE_ARCH_GETRVAL2
->>>>>>> 150655ca
 extern long getrval2(struct tcb *);
 #endif
 
 extern const char *signame(const int);
 extern void pathtrace_select_set(struct tcb *, const char *, struct path_set *);
 extern bool pathtrace_match_set(struct tcb *, struct path_set *);
-<<<<<<< HEAD
-#define pathtrace_select(tcp, _path)	\
-	pathtrace_select_set(tcp, _path, &global_path_set)
-#define pathtrace_match(tcp)	\
-	pathtrace_match_set(tcp, &global_path_set)
-=======
 
 static inline void
-pathtrace_select(const char *path)
-{
-	return pathtrace_select_set(path, &global_path_set);
+pathtrace_select(struct tcb *tcp, const char *path)
+{
+	return pathtrace_select_set(tcp, path, &global_path_set);
 }
 
 static inline bool
@@ -644,7 +622,6 @@
 	return pathtrace_match_set(tcp, &global_path_set);
 }
 
->>>>>>> 150655ca
 extern int getfdpath(struct tcb *, int, char *, unsigned);
 extern unsigned long getfdinode(struct tcb *, int);
 extern enum sock_proto getfdproto(struct tcb *, int);
@@ -742,11 +719,6 @@
  * printxval_searchn expects a size without the terminating record.
  */
 #define printxval_search(xlat__, val__, dflt__) \
-<<<<<<< HEAD
-	printxval_searchn(xlat__, ARRAY_SIZE(xlat__), val__, dflt__)
-extern int sprintxval(char *buf, size_t size, const struct xlat *x,
-	const unsigned int val, const char *dflt);
-=======
 	printxval_searchn(xlat__, ARRAY_SIZE(xlat__) - 1, val__, dflt__)
 #define printxval_search_ex(xlat__, val__, dflt__) \
 	printxval_searchn_ex((xlat__), ARRAY_SIZE(xlat__) - 1, (val__), \
@@ -801,7 +773,6 @@
 #define print_xlat_d(val_) \
 	print_xlat_ex((val_), #val_, XLAT_STYLE_FMT_D)
 
->>>>>>> 150655ca
 extern int printargs(struct tcb *);
 extern int printargs_u(struct tcb *);
 extern int printargs_d(struct tcb *);
@@ -985,13 +956,10 @@
 
 extern void print_ifindex(unsigned int);
 
-<<<<<<< HEAD
 extern unsigned int next_set_qual_scno(const unsigned int scno,
 				       unsigned qual_flg);
-=======
 extern void print_bpf_filter_code(const uint16_t code, bool extended);
 
->>>>>>> 150655ca
 extern void qualify(const char *);
 extern unsigned int qual_flags(const unsigned int);
 
