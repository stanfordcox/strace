--- conflicted
+++ resolved
@@ -332,13 +332,9 @@
 # define TCB_DELAYED	0x2000	/* Current syscall has been delayed */
 # define TCB_TAMPERED_NO_FAIL 0x4000	/* We tamper tcb with syscall
 					   that should not fail. */
-<<<<<<< HEAD
-#define TCB_GDB_CONT_PID_TID 0x4000 /* Use vCont;c:pPID.TID for gdb backend */
-=======
 # define TCB_SECCOMP_FILTER	0x8000	/* This process has a seccomp filter
 					 * attached.
 					 */
->>>>>>> a41d025f
 
 /* qualifier flags */
 # define QUAL_TRACE	0x001	/* this system call should be traced */
@@ -679,16 +675,13 @@
 // extern int
 // umovestr(struct tcb *, kernel_ulong_t addr, unsigned int len, char *laddr);
 
-<<<<<<< HEAD
-// extern int upeek(struct tcb *tcp, unsigned long, kernel_ulong_t *);
-// extern int upoke(struct tcb *tcp, unsigned long, kernel_ulong_t);
-=======
 /* Invalidate the cache used by umove* functions.  */
 extern void invalidate_umove_cache(void);
 
+/*
 extern int upeek(struct tcb *tcp, unsigned long, kernel_ulong_t *);
 extern int upoke(struct tcb *tcp, unsigned long, kernel_ulong_t);
->>>>>>> a41d025f
+*/
 
 # if HAVE_ARCH_GETRVAL2
 extern long getrval2(struct tcb *);
