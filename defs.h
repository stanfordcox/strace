--- conflicted
+++ resolved
@@ -275,36 +275,6 @@
 #define TCB_GDB_CONT_PID_TID 0x4000 /* Use vCont;c:pPID.TID for gdb backend */
 
 /* qualifier flags */
-<<<<<<< HEAD
-#define QUAL_TRACE	0x001	/* this system call should be traced */
-#define QUAL_ABBREV	0x002	/* abbreviate the structures of this syscall */
-#define QUAL_VERBOSE	0x004	/* decode the structures of this syscall */
-#define QUAL_RAW	0x008	/* print all args in hex for this syscall */
-#define QUAL_INJECT	0x010	/* tamper with this system call on purpose */
-
-#define DEFAULT_QUAL_FLAGS (QUAL_TRACE | QUAL_ABBREV | QUAL_VERBOSE)
-
-#define entering(tcp)	(!((tcp)->flags & TCB_INSYSCALL))
-#define exiting(tcp)	((tcp)->flags & TCB_INSYSCALL)
-#define syserror(tcp)	((tcp)->u_error != 0)
-#define traced(tcp)	((tcp)->qual_flg & QUAL_TRACE)
-#define verbose(tcp)	((tcp)->qual_flg & QUAL_VERBOSE)
-#define abbrev(tcp)	((tcp)->qual_flg & QUAL_ABBREV)
-#define raw(tcp)	((tcp)->qual_flg & QUAL_RAW)
-#define inject(tcp)	((tcp)->qual_flg & QUAL_INJECT)
-#define filtered(tcp)	((tcp)->flags & TCB_FILTERED)
-#define hide_log(tcp)	((tcp)->flags & TCB_HIDE_LOG)
-#define check_exec_syscall(tcp)	((tcp)->flags & TCB_CHECK_EXEC_SYSCALL)
-#define syscall_tampered(tcp)	((tcp)->flags & TCB_TAMPERED)
-#define recovering(tcp)	((tcp)->flags & TCB_RECOVERING)
-#define inject_delay_exit(tcp)	((tcp)->flags & TCB_INJECT_DELAY_EXIT)
-#define syscall_delayed(tcp)	((tcp)->flags & TCB_DELAYED)
-#define syscall_tampered_nofail(tcp) ((tcp)->flags & TCB_TAMPERED_NO_FAIL)
-
-#include "tracing_backend.h"
-
-#include "xlat.h"
-=======
 # define QUAL_TRACE	0x001	/* this system call should be traced */
 # define QUAL_ABBREV	0x002	/* abbreviate the structures of this syscall */
 # define QUAL_VERBOSE	0x004	/* decode the structures of this syscall */
@@ -334,8 +304,9 @@
 # define tcp_sysent(tcp) (tcp->s_ent ?: &stub_sysent)
 # define n_args(tcp) (tcp_sysent(tcp)->nargs)
 
+# include "tracing_backend.h"
+
 # include "xlat.h"
->>>>>>> bf81998f
 
 extern const struct xlat addrfams[];
 
@@ -480,11 +451,8 @@
 extern bool get_stack_pointer(struct tcb *, kernel_ulong_t *);
 extern void print_instruction_pointer(struct tcb *);
 
-<<<<<<< HEAD
 extern struct iovec* arch_iovec_for_getregset(void);
-=======
 extern void print_syscall_resume(struct tcb *tcp);
->>>>>>> bf81998f
 
 extern int syscall_entering_decode(struct tcb *);
 extern int syscall_entering_trace(struct tcb *, unsigned int *);
@@ -557,15 +525,9 @@
 /**
  * @return 0 on success, -1 on error.
  */
-<<<<<<< HEAD
 // extern int
 // umoven(struct tcb *, kernel_ulong_t addr, unsigned int len, void *laddr);
-#define umove(pid, addr, objp)	\
-=======
-extern int
-umoven(struct tcb *, kernel_ulong_t addr, unsigned int len, void *laddr);
 # define umove(pid, addr, objp)	\
->>>>>>> bf81998f
 	umoven((pid), (addr), sizeof(*(objp)), (void *) (objp))
 
 /**
@@ -667,18 +629,14 @@
 # endif
 
 extern const char *signame(const int);
-<<<<<<< HEAD
-extern void pathtrace_select_set(struct tcb *, const char *, struct path_set *);
-=======
 extern const char *sprintsigname(const int);
 extern void pathtrace_select_set(const char *, struct path_set *);
->>>>>>> bf81998f
 extern bool pathtrace_match_set(struct tcb *, struct path_set *);
 
 static inline void
 pathtrace_select(struct tcb *tcp, const char *path)
 {
-	return pathtrace_select_set(tcp, path, &global_path_set);
+	return pathtrace_select_set(path, &global_path_set);
 }
 
 static inline bool
