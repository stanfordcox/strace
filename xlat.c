--- conflicted
+++ resolved
@@ -290,7 +290,6 @@
 	return xsnprintf(buf, size, "%s", sprint_xlat_val(val, style));
 }
 
-<<<<<<< HEAD
 #if 0
 int
 sprintxval(char *buf, size_t size, const struct xlat *x, const unsigned int val,
@@ -395,8 +394,6 @@
 	return printxval_sized(xlat, xlat_size, val, dflt, style, xlat_idx);
 }
 
-=======
->>>>>>> cd3ca5d2
 /*
  * Interpret `xlat' as an array of flags.
  * Print to static string the entries whose bits are on in `flags'
