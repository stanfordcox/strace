--- conflicted
+++ resolved
@@ -264,13 +264,10 @@
 	process_vm.c	\
 	ptp.c		\
 	ptrace.h	\
-<<<<<<< HEAD
 	ptrace_backend.c \
 	ptrace_backend.h \
-=======
 	ptrace_syscall_info.c \
 	ptrace_syscall_info.h \
->>>>>>> bf81998f
 	quota.c		\
 	random_ioctl.c	\
 	readahead.c	\
