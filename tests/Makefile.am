--- conflicted
+++ resolved
@@ -110,11 +110,8 @@
 	execveat-v \
 	filter-unavailable \
 	fork-f \
-<<<<<<< HEAD
 	gdbrsp \
-=======
 	fsync-y \
->>>>>>> 150655ca
 	getpid	\
 	getppid	\
 	gettid \
